--- conflicted
+++ resolved
@@ -63,8 +63,6 @@
 pub fn main() anyerror!u8 {
     const start_time = std.time.milliTimestamp();
 
-<<<<<<< HEAD
-=======
     // Allocator
     var arena = std.heap.ArenaAllocator.init(std.heap.page_allocator);
     // We don't need to free the memory as the operating system will do it for us.
@@ -91,7 +89,6 @@
     for (machines) |*machine|
         try machine.init();
 
->>>>>>> 00b1966c
     var counts = [_]Count{.{}} ** 256;
 
     for (counts) |*count, i| {
@@ -105,10 +102,6 @@
         working_count = 0;
         // std.debug.print("Inside infinite loop.\n", .{});
 
-<<<<<<< HEAD
-    var buffer = try std.heap.page_allocator.alloc(u8, 1024 * 1024);
-    var bytes_read: usize = 1;
-=======
         for (machines) |*machine, machine_id| {
             debug("{} {} machine state\n", .{ machine_id, machine.state });
             switch (machine.state) {
@@ -118,7 +111,6 @@
                         machine.byte_count = try in.read(slice);
 
                         debug("{} bytes read from input.\n", .{machine.byte_count});
->>>>>>> 00b1966c
 
                         if (machine.byte_count <= 0) {
                             // std.debug.print("No more input.\n", .{});
@@ -157,12 +149,9 @@
         }
     }
 
-<<<<<<< HEAD
-=======
     for (machines) |*machine|
         machine.thread.join();
 
->>>>>>> 00b1966c
     const elapsed = std.time.milliTimestamp() - start_time;
 
     try out.print("{} ms\n", .{elapsed});
